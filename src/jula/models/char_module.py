from statistics import mean
from typing import Any, Optional

import hydra
import torch
from omegaconf import DictConfig
from pytorch_lightning.core.lightning import LightningModule
from transformers import AutoTokenizer, PretrainedConfig, PreTrainedTokenizer

from jula.evaluators.word_segmenter import WordSegmenterMetric
from jula.models.models.char_encoder import CharEncoder
from jula.models.models.word_segmenter import WordSegmenter


class CharModule(LightningModule):
    def __init__(self, hparams: DictConfig) -> None:
        super().__init__()
        self.hparams.update(hparams)
        self.save_hyperparameters()

        self.tokenizer: PreTrainedTokenizer = AutoTokenizer.from_pretrained(
            hparams.model.model_name_or_path,
            **hydra.utils.instantiate(hparams.dataset.tokenizer_kwargs, _convert_="partial"),
        )

        self.valid_corpora = list(hparams.dataset.valid.keys())
        self.test_corpora = list(hparams.dataset.test.keys())

        self.char_encoder: CharEncoder = CharEncoder(hparams, self.tokenizer)
        pretrained_model_config: PretrainedConfig = self.char_encoder.pretrained_model.config
        self.word_segmenter: WordSegmenter = WordSegmenter(
            hparams=hparams,
            pretrained_model_config=pretrained_model_config,
        )
        self.valid_word_segmenter_metrics: dict[str, WordSegmenterMetric] = {
            corpus: WordSegmenterMetric() for corpus in self.valid_corpora
        }
        self.test_word_segmenter_metrics: dict[str, WordSegmenterMetric] = {
            corpus: WordSegmenterMetric() for corpus in self.test_corpora
        }

    def forward(self, **kwargs) -> dict[str, dict[str, torch.Tensor]]:
        encoder_output = self.char_encoder(kwargs)  # (b, seq_len, h)
        word_segmenter_outputs = self.word_segmenter(encoder_output, kwargs)
        return {
            "word_segmenter_outputs": word_segmenter_outputs,
        }

    def training_step(self, batch: Any, batch_idx: int) -> dict[str, Any]:
        outputs: dict[str, dict[str, torch.Tensor]] = self(**batch)
        self.log(
            "train/word_segmenter_loss",
            outputs["word_segmenter_outputs"]["loss"],
            on_step=True,
            on_epoch=False,
        )
        return outputs["word_segmenter_outputs"]["loss"]

    def validation_step(self, batch: Any, batch_idx: int, dataloader_idx: Optional[int] = None) -> Any:
        outputs: dict[str, dict[str, torch.Tensor]] = self(**batch)
        corpus = self.valid_corpora[dataloader_idx or 0]
        word_segmenter_args = {
            "seg_preds": torch.argmax(outputs["word_segmenter_outputs"]["logits"], dim=-1),
            "seg_labels": batch["seg_labels"],
        }
        self.valid_word_segmenter_metrics[corpus].update(**word_segmenter_args)
        self.log(
            "valid/word_segmenter_loss",
            outputs["word_segmenter_outputs"]["loss"],
        )

    def validation_epoch_end(self, validation_step_outputs) -> None:
        f1s: list[float] = []
        word_segmenter_f1 = 0.0
        for corpus, metric in self.valid_word_segmenter_metrics.items():
            for name, value in metric.compute().items():
                if name == "word_segmenter_f1":
                    word_segmenter_f1 += value
                self.log(f"valid_{corpus}/{name}", value)
                metric.reset()
        self.log(
            "valid/word_segmenter_f1",
            word_segmenter_f1 / len(self.valid_word_segmenter_metrics),
        )
        f1s.append(word_segmenter_f1 / len(self.valid_word_segmenter_metrics))

        self.log("valid/f1", mean(f1s))

    def test_step(self, batch: Any, batch_idx: int, dataloader_idx: Optional[int] = None) -> Any:
        outputs: dict[str, dict[str, torch.Tensor]] = self(**batch)
        corpus = self.test_corpora[dataloader_idx or 0]
        word_segmenter_args = {
            "seg_preds": torch.argmax(outputs["word_segmenter_outputs"]["logits"], dim=-1),
            "seg_labels": batch["seg_labels"],
        }
        self.test_word_segmenter_metrics[corpus].update(**word_segmenter_args)
        self.log(
            "test/word_segmenter_loss",
            outputs["word_segmenter_outputs"]["loss"],
        )

    def test_epoch_end(self, test_step_outputs) -> None:
        f1s: list[float] = []
        word_segmenter_f1 = 0.0
        for corpus, metric in self.test_word_segmenter_metrics.items():
            for name, value in metric.compute().items():
                if name == "word_segmenter_f1":
                    word_segmenter_f1 += value
                self.log(f"test_{corpus}/{name}", value)
                metric.reset()
        self.log(
            "test/word_segmenter_f1",
            word_segmenter_f1 / len(self.test_word_segmenter_metrics),
        )
        f1s.append(word_segmenter_f1 / len(self.test_word_segmenter_metrics))

        self.log("test/f1", mean(f1s))

    def predict_step(self, batch: Any, batch_idx: int, dataloader_idx: Optional[int] = None) -> Any:
        outputs: dict[str, dict[str, torch.Tensor]] = self(**batch)
        return {
<<<<<<< HEAD
            "input_ids": batch["input_ids"],
=======
            "example_ids": batch["example_ids"],
>>>>>>> daea7701
            "word_segmenter_logits": outputs["word_segmenter_outputs"]["logits"],
        }

    def configure_optimizers(self):
        # Split weights in two groups, one with weight decay and the other not.
        no_decay = ("bias", "LayerNorm.weight")
        optimizer_grouped_parameters = [
            {
                "params": [
                    p for n, p in self.named_parameters() if not any(nd in n for nd in no_decay) and p.requires_grad
                ],
                "weight_decay": self.hparams.optimizer.weight_decay,
                "name": "decay",
            },
            {
                "params": [
                    p for n, p in self.named_parameters() if any(nd in n for nd in no_decay) and p.requires_grad
                ],
                "weight_decay": 0.0,
                "name": "no_decay",
            },
        ]
        optimizer = hydra.utils.instantiate(
            self.hparams.optimizer,
            params=optimizer_grouped_parameters,
            _convert_="partial",
        )

        warmup_steps = self.hparams.warmup_steps
        lr_scheduler = hydra.utils.instantiate(
            self.hparams.scheduler,
            optimizer=optimizer,
            num_warmup_steps=warmup_steps,
        )
        return {
            "optimizer": optimizer,
            "lr_scheduler": {
                "scheduler": lr_scheduler,
                "interval": "step",
                "frequency": 1,
            },
        }<|MERGE_RESOLUTION|>--- conflicted
+++ resolved
@@ -119,11 +119,7 @@
     def predict_step(self, batch: Any, batch_idx: int, dataloader_idx: Optional[int] = None) -> Any:
         outputs: dict[str, dict[str, torch.Tensor]] = self(**batch)
         return {
-<<<<<<< HEAD
             "input_ids": batch["input_ids"],
-=======
-            "example_ids": batch["example_ids"],
->>>>>>> daea7701
             "word_segmenter_logits": outputs["word_segmenter_outputs"]["logits"],
         }
 
