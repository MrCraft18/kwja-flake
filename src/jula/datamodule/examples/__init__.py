from .base_phrase_feature import BasePhraseFeatureExample
from .cohesion import CohesionExample, Task
from .dependency import DependencyExample
<<<<<<< HEAD
from .discourse import DiscourseExample

__all__ = ["CohesionExample", "Task", "DependencyExample", "DiscourseExample"]
=======
from .word_feature import WordFeatureExample

__all__ = ["WordFeatureExample", "BasePhraseFeatureExample", "DependencyExample", "CohesionExample", "Task"]
>>>>>>> a5b34b25
<|MERGE_RESOLUTION|>--- conflicted
+++ resolved
@@ -1,12 +1,14 @@
 from .base_phrase_feature import BasePhraseFeatureExample
 from .cohesion import CohesionExample, Task
 from .dependency import DependencyExample
-<<<<<<< HEAD
 from .discourse import DiscourseExample
-
-__all__ = ["CohesionExample", "Task", "DependencyExample", "DiscourseExample"]
-=======
 from .word_feature import WordFeatureExample
 
-__all__ = ["WordFeatureExample", "BasePhraseFeatureExample", "DependencyExample", "CohesionExample", "Task"]
->>>>>>> a5b34b25
+__all__ = [
+    "WordFeatureExample",
+    "BasePhraseFeatureExample",
+    "DependencyExample",
+    "CohesionExample",
+    "DiscourseExample",
+    "Task",
+]