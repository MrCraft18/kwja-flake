import pickle

import dartsclone
import torch
from rhoknp import Document
from transformers import BatchEncoding
from transformers.utils import PaddingStrategy

from jula.datamodule.datasets.base_dataset import BaseDataset
<<<<<<< HEAD
from jula.utils.char_normalize import MorphemeNormalizer
from jula.utils.utils import CHARNORM_TYPES, ENE_TYPE_BIES, IGNORE_INDEX, SEG_TYPES
=======
from jula.utils.constants import ENE_TYPE_BIES, IGNORE_INDEX, SEG_TYPES
>>>>>>> fc88d284


class CharDataset(BaseDataset):
    def __init__(
        self,
        path: str,
        max_seq_length: int,
        wiki_ene_dic_path: str,
        max_ene_num: int = 0,
        model_name_or_path: str = "cl-tohoku/bert-base-japanese-char",
        tokenizer_kwargs: dict = None,
    ) -> None:
        super().__init__(
            path,
            model_name_or_path,
            max_seq_length,
            tokenizer_kwargs,
        )

        self.normalizer = MorphemeNormalizer()
        self.max_ene_num = max_ene_num
        self.darts = dartsclone.DoubleArray()
        self.darts.open(f"{wiki_ene_dic_path}/wiki.da")
        self.values: list[list[str]] = pickle.load(open(f"{wiki_ene_dic_path}/wiki_values.pkl", "rb"))

    def __getitem__(self, index: int) -> dict[str, torch.Tensor]:
        document = self.documents[index]
        return {
            "example_ids": torch.tensor(index, dtype=torch.long),
            **self.encode(document),
        }

    def get_ene_ids(self, text: str) -> list[list[int]]:
        pos2ene_ids: dict[int, list[int]] = {pos: [] for pos in range(self.max_seq_length)}
        for char_pos in range(0, len(text) - 1):
            subtext: bytes = text[char_pos:].encode("utf-8")
            for match_idx, match_len in self.darts.common_prefix_search(subtext):
                match_word_len: int = len(subtext[0:match_len].decode("utf-8"))
                for i in range(match_word_len):
                    pos_in_match_word: int = char_pos + i
                    for ene_type in self.values[match_idx]:
                        if i == 0:
                            bie = "B"
                        elif i == match_word_len - 1:
                            bie = "E"
                        else:
                            bie = "I"
                        ene_id: int = ENE_TYPE_BIES.index(f"{bie}-{ene_type}")
                        if ene_id not in pos2ene_ids[pos_in_match_word]:
                            pos2ene_ids[pos_in_match_word].append(ene_id)
        ene_ids: list[list[int]] = [
            [ENE_TYPE_BIES.index("PAD")] * self.max_seq_length for _ in range(self.max_ene_num)
        ]  # (max_ene_num, max_seq_length)
        for pos in pos2ene_ids.keys():
            for idx, ene_id in enumerate(pos2ene_ids[pos][: self.max_ene_num]):
                ene_ids[idx][pos] = ene_id

        return ene_ids

    def encode(self, document: Document) -> dict[str, torch.Tensor]:
        encoding: BatchEncoding = self.tokenizer(
            document.text,
            truncation=True,
            padding=PaddingStrategy.MAX_LENGTH,
            max_length=self.max_seq_length,
        )
        input_ids = encoding["input_ids"]
        attention_mask = encoding["attention_mask"]

        seg_labels: list[int] = []
        for morpheme in document.morphemes:
            seg_labels.extend([SEG_TYPES.index("B")] + [SEG_TYPES.index("I")] * (len(morpheme.text) - 1))
        seg_labels = [IGNORE_INDEX] + seg_labels[: self.max_seq_length - 2] + [IGNORE_INDEX]
        seg_labels = seg_labels + [IGNORE_INDEX] * (self.max_seq_length - len(seg_labels))

        charnorm_labels: list[int] = []
        for morpheme in document.morphemes:
            for opn in self.normalizer.get_normalization_opns(morpheme):
                charnorm_labels.append(CHARNORM_TYPES.index(opn))
        charnorm_labels = (
            [IGNORE_INDEX] + charnorm_labels[: self.max_seq_length - 2] + [IGNORE_INDEX]
        )
        charnorm_labels = charnorm_labels + [IGNORE_INDEX] * (
            self.max_seq_length - len(charnorm_labels)
        )

        raw_ene_ids: list[list[int]] = self.get_ene_ids(document.text)
        ene_ids: list[list[int]] = []
        for raw_ene_id in raw_ene_ids:
            ene_ids.append(
                [ENE_TYPE_BIES.index("PAD")] + raw_ene_id[: self.max_seq_length - 2] + [ENE_TYPE_BIES.index("PAD")]
            )

        return {
            "input_ids": torch.tensor(input_ids, dtype=torch.long),
            "attention_mask": torch.tensor(attention_mask, dtype=torch.long),
            "ene_ids": torch.tensor(ene_ids, dtype=torch.long),
            "seg_labels": torch.tensor(seg_labels, dtype=torch.long),
            "charnorm_labels": torch.tensor(charnorm_labels, dtype=torch.long),
        }<|MERGE_RESOLUTION|>--- conflicted
+++ resolved
@@ -7,12 +7,8 @@
 from transformers.utils import PaddingStrategy
 
 from jula.datamodule.datasets.base_dataset import BaseDataset
-<<<<<<< HEAD
 from jula.utils.char_normalize import MorphemeNormalizer
-from jula.utils.utils import CHARNORM_TYPES, ENE_TYPE_BIES, IGNORE_INDEX, SEG_TYPES
-=======
-from jula.utils.constants import ENE_TYPE_BIES, IGNORE_INDEX, SEG_TYPES
->>>>>>> fc88d284
+from jula.utils.constants import CHARNORM_TYPES, ENE_TYPE_BIES, IGNORE_INDEX, SEG_TYPES
 
 
 class CharDataset(BaseDataset):
@@ -92,12 +88,8 @@
         for morpheme in document.morphemes:
             for opn in self.normalizer.get_normalization_opns(morpheme):
                 charnorm_labels.append(CHARNORM_TYPES.index(opn))
-        charnorm_labels = (
-            [IGNORE_INDEX] + charnorm_labels[: self.max_seq_length - 2] + [IGNORE_INDEX]
-        )
-        charnorm_labels = charnorm_labels + [IGNORE_INDEX] * (
-            self.max_seq_length - len(charnorm_labels)
-        )
+        charnorm_labels = [IGNORE_INDEX] + charnorm_labels[: self.max_seq_length - 2] + [IGNORE_INDEX]
+        charnorm_labels = charnorm_labels + [IGNORE_INDEX] * (self.max_seq_length - len(charnorm_labels))
 
         raw_ene_ids: list[list[int]] = self.get_ene_ids(document.text)
         ene_ids: list[list[int]] = []
