import logging
import os
import pickle
import sys
from io import TextIOBase
from pathlib import Path
from typing import Any, Optional, Sequence, TextIO, Union

import pytorch_lightning as pl
import torch
from jinf import Jinf
from pytorch_lightning.callbacks import BasePredictionWriter
from rhoknp import BasePhrase, Document, Morpheme, Phrase, Sentence
from rhoknp.cohesion import ExophoraReferent, RelTag, RelTagList
from rhoknp.cohesion.discourse_relation import DiscourseRelationTag
from rhoknp.props import DepType, FeatureDict, NamedEntity, NamedEntityCategory, NETagList, SemanticsDict
from rhoknp.units.morpheme import MorphemeAttributes

import jula
from jula.datamodule.datasets import WordDataset, WordInferenceDataset
from jula.datamodule.examples import CohesionTask
from jula.datamodule.extractors.base import Extractor
from jula.utils.constants import (
    BASE_PHRASE_FEATURES,
    CONJFORM_TYPES,
    CONJTYPE_CONJFORM_TYPE2ID,
    INDEX2CONJFORM_TYPE,
    INDEX2CONJTYPE_TYPE,
    INDEX2DEPENDENCY_TYPE,
    INDEX2DISCOURSE_RELATION,
    INDEX2POS_TYPE,
    INDEX2SUBPOS_TYPE,
    NE_TAGS,
    POS_SUBPOS_TYPE2ID,
    POS_TYPE2ID,
    SUBPOS_TYPES,
)
from jula.utils.dependency_parsing import DependencyManager
from jula.utils.reading import get_reading2id, get_word_level_readings
from jula.utils.sub_document import extract_target_sentences

logger = logging.getLogger(__name__)


class WordModuleWriter(BasePredictionWriter):
    def __init__(
        self,
        output_dir: str,
<<<<<<< HEAD
        ebase2bases_path: str,
=======
        reading_resource_path: str,
>>>>>>> b9b2a07a
        pred_filename: str = "predict",
        use_stdout: bool = False,
    ) -> None:
        super().__init__(write_interval="epoch")

        self.reading_resource_path = Path(reading_resource_path)
        reading2id = get_reading2id(str(self.reading_resource_path / "vocab.txt"))
        self.id2reading = {v: k for k, v in reading2id.items()}
        self.jinf = Jinf()
        with open(ebase2bases_path, "rb") as f:
            self.ebase2bases = pickle.load(f)

        self.destination: Union[Path, TextIO]
        if use_stdout is True:
            self.destination = sys.stdout
        else:
            self.destination = Path(f"{output_dir}/{pred_filename}.knp")
            self.destination.parent.mkdir(exist_ok=True, parents=True)
            if self.destination.exists():
                os.remove(str(self.destination))

    def write_on_epoch_end(
        self,
        trainer: pl.Trainer,
        pl_module: pl.LightningModule,
        predictions: Sequence[Any],
        batch_indices: Optional[Sequence[Any]] = None,
    ) -> None:
        sentences: list[Sentence] = []
        dataloaders = trainer.predict_dataloaders
        for prediction in predictions:
            for batch_pred in prediction:
                batch_texts = batch_pred["texts"]
                batch_tokens = batch_pred["tokens"]
                dataloader_idx: int = batch_pred["dataloader_idx"]
                batch_reading_subword_map = batch_pred["reading_subword_map"]
                batch_reading_preds = torch.argmax(batch_pred["reading_prediction_logits"], dim=-1)
                (
                    batch_pos_preds,
                    batch_subpos_preds,
                    batch_conjtype_preds,
                    batch_conjform_preds,
                ) = self._get_mrph_type_preds(
                    pos_logits=batch_pred["word_analysis_pos_logits"],
                    subpos_logits=batch_pred["word_analysis_subpos_logits"],
                    conjtype_logits=batch_pred["word_analysis_conjtype_logits"],
                    conjform_logits=batch_pred["word_analysis_conjform_logits"],
                )
                batch_ne_tag_preds = torch.argmax(batch_pred["ne_logits"], dim=-1)
                batch_word_feature_preds = batch_pred["word_feature_logits"]
                batch_base_phrase_feature_preds = batch_pred["base_phrase_feature_logits"].ge(0.5).long()
                batch_dependency_preds = torch.topk(
                    batch_pred["dependency_logits"],
                    k=4,  # TODO
                    dim=2,
                ).indices
                batch_dependency_type_preds = torch.argmax(batch_pred["dependency_type_logits"], dim=3)
                batch_cohesion_preds = torch.argmax(batch_pred["cohesion_logits"], dim=3)  # (b, rel, word)
                batch_discourse_parsing_preds = torch.argmax(batch_pred["discourse_parsing_logits"], dim=3)
                for (
                    text,
                    tokens,
                    reading_subword_map,
                    reading_preds,
                    pos_preds,
                    subpos_preds,
                    conjtype_preds,
                    conjform_preds,
                    word_feature_preds,
                    ne_tag_preds,
                    base_phrase_feature_preds,
                    dependency_preds,
                    dependency_type_preds,
                    cohesion_preds,
                    discourse_parsing_preds,
                ) in zip(
                    batch_texts,
                    batch_tokens,
                    batch_reading_subword_map.tolist(),
                    batch_reading_preds.tolist(),
                    batch_pos_preds,
                    batch_subpos_preds,
                    batch_conjtype_preds,
                    batch_conjform_preds,
                    batch_word_feature_preds.tolist(),
                    batch_ne_tag_preds.tolist(),
                    batch_base_phrase_feature_preds.tolist(),
                    batch_dependency_preds.tolist(),
                    batch_dependency_type_preds.tolist(),
                    batch_cohesion_preds.tolist(),
                    batch_discourse_parsing_preds.tolist(),
                ):
                    dataset: Union[WordDataset, WordInferenceDataset] = dataloaders[dataloader_idx].dataset
                    # TODO: get word-level reading predictions
                    readings = [self.id2reading[pred] for pred in reading_preds]
                    word_reading_preds = get_word_level_readings(readings, tokens.split(), reading_subword_map)
                    morphemes = self._create_morphemes(
                        text.split(),
                        word_reading_preds,
                        pos_preds,
                        subpos_preds,
                        conjtype_preds,
                        conjform_preds,
                    )
                    document = self._chunk_morphemes(morphemes, word_feature_preds)
                    self._add_base_phrase_features(document, base_phrase_feature_preds)
                    self._add_named_entities(document, ne_tag_preds)
                    self._add_dependency(document, dependency_preds, dependency_type_preds, dataset.special_to_index)
                    self._add_cohesion(
                        document,
                        cohesion_preds,
                        dataset.cohesion_task_to_rel_types,
                        dataset.exophora_referents,
                        dataset.index_to_special,
                        dataset.extractors,
                    )
                    doc_id = document.doc_id
                    document = document.reparse()  # reparse to get clauses
                    document.doc_id = doc_id
                    self._add_discourse(document, discourse_parsing_preds)
                    sentences += extract_target_sentences(document)

        output_string = "".join(sentence.to_knp() for sentence in sentences)
        if isinstance(self.destination, Path):
            self.destination.write_text(output_string)
        elif isinstance(self.destination, TextIOBase):
            self.destination.write(output_string)

    def _create_morphemes(
        self,
        words: list[str],
        reading_preds: list[str],
        pos_preds: list[int],
        subpos_preds: list[int],
        conjtype_preds: list[int],
        conjform_preds: list[int],
    ) -> list[Morpheme]:
        morphemes = []
        for word, reading, pos_index, subpos_index, conjtype_index, conjform_index in zip(
            words, reading_preds, pos_preds, subpos_preds, conjtype_preds, conjform_preds
        ):
            pos = INDEX2POS_TYPE[pos_index]
            pos_id = POS_TYPE2ID[pos]
            subpos = INDEX2SUBPOS_TYPE[subpos_index]
            subpos_id = POS_SUBPOS_TYPE2ID[pos][subpos]
            conjtype = INDEX2CONJTYPE_TYPE[conjtype_index]
            conjtype_id = conjtype_index
            conjform = INDEX2CONJFORM_TYPE[conjform_index]
            conjform_id = CONJTYPE_CONJFORM_TYPE2ID[conjtype][conjform]
            semantics: dict[str, Union[str, bool]] = {}
            if conjform == "エ基本形":
                if word in self.ebase2bases:
                    lemma = self.ebase2bases[word][0]
                    if len(self.ebase2bases[word]) > 1:
                        semantics["基本形候補"] = ";".join(self.ebase2bases[word])
                else:
                    logger.warning(f"failed to get lemma for {word}")
                    lemma = word
            else:
                try:
                    lemma = self.jinf(word, conjtype, conjform, "基本形")
                except ValueError as e:
                    logger.warning(f"failed to get lemma for {word}: ({e})")
                    lemma = word
            attributes = MorphemeAttributes(
                surf=word,
                reading=reading,
                lemma=lemma,
                pos=pos,
                pos_id=pos_id,
                subpos=subpos,
                subpos_id=subpos_id,
                conjtype=conjtype,
                conjtype_id=conjtype_id,
                conjform=conjform,
                conjform_id=conjform_id,
            )
            morphemes.append(Morpheme(attributes, SemanticsDict(semantics), FeatureDict(semantics)))
        return morphemes

    @staticmethod
    def _get_mrph_type_preds(
        pos_logits: torch.Tensor,
        subpos_logits: torch.Tensor,
        conjtype_logits: torch.Tensor,
        conjform_logits: torch.Tensor,
    ) -> tuple[list[list[int]], list[list[int]], list[list[int]], list[list[int]]]:
        batch_pos_preds: list[list[int]] = torch.argmax(pos_logits, dim=-1).tolist()
        batch_subpos_logits: list[list[list[float]]] = subpos_logits.tolist()
        refined_batch_subpos_preds: list[list[int]] = []
        for batch_idx, batch_pos_pred in enumerate(batch_pos_preds):
            refined_subpos_preds: list[int] = []
            for pos_idx, pos in enumerate(batch_pos_pred):
                possible_subpos_ids: set[int] = {
                    SUBPOS_TYPES.index(x) for x in POS_SUBPOS_TYPE2ID[INDEX2POS_TYPE[pos]].keys()
                }
                refined_subpos_pred: int = 0
                refined_subpos_logit: float = float("-inf")
                for logit_idx, logit in enumerate(batch_subpos_logits[batch_idx][pos_idx]):
                    if logit_idx in possible_subpos_ids and logit > refined_subpos_logit:
                        refined_subpos_pred = logit_idx
                        refined_subpos_logit = logit
                refined_subpos_preds.append(refined_subpos_pred)
            refined_batch_subpos_preds.append(refined_subpos_preds)

        batch_conjtype_preds: list[list[int]] = torch.argmax(conjtype_logits, dim=-1).tolist()
        batch_conjform_logits: list[list[list[float]]] = conjform_logits.tolist()
        refined_batch_conjform_preds: list[list[int]] = []
        for batch_idx, batch_conjtype_pred in enumerate(batch_conjtype_preds):
            refined_conjform_preds: list[int] = []
            for conjtype_idx, conjtype in enumerate(batch_conjtype_pred):
                possible_conjform_ids: set[int] = {
                    CONJFORM_TYPES.index(x) for x in CONJTYPE_CONJFORM_TYPE2ID[INDEX2CONJTYPE_TYPE[conjtype]].keys()
                }
                refined_conjform_pred: int = 0
                refined_conjform_logit: float = float("-inf")
                for logit_idx, logit in enumerate(batch_conjform_logits[batch_idx][conjtype_idx]):
                    if logit_idx in possible_conjform_ids and logit > refined_conjform_logit:
                        refined_conjform_pred = logit_idx
                        refined_conjform_logit = logit
                refined_conjform_preds.append(refined_conjform_pred)
            refined_batch_conjform_preds.append(refined_conjform_preds)

        return batch_pos_preds, refined_batch_subpos_preds, batch_conjtype_preds, refined_batch_conjform_preds

    @staticmethod
    def _chunk_morphemes(morphemes: list[Morpheme], word_feature_preds: list[list[float]]) -> Document:
        phrases_buff = []
        base_phrases_buff = []
        morphemes_buff = []
        assert len(morphemes) <= len(word_feature_preds)
        for i, (morpheme, word_feature_pred) in enumerate(zip(morphemes, word_feature_preds)):
            morphemes_buff.append(morpheme)
            # follows jula.utils.constants.WORD_FEATURES
            (
                base_phrase_head_prob,
                base_phrase_end_prob,
                phrase_end_prob,
                declinable_word_surf_head,
                declinable_word_surf_end,
            ) = word_feature_pred
            if base_phrase_head_prob >= 0.5:
                morpheme.features["基本句-主辞"] = True
            # TODO: refactor & set strict condition
            if declinable_word_surf_head >= 0.5:
                morpheme.features["用言表記先頭"] = True
            if declinable_word_surf_end >= 0.5:
                morpheme.features["用言表記末尾"] = True
            # even if base_phrase_end_prob is low, if phrase_end_prob is high enough, create chunk here
            if base_phrase_end_prob >= 0.5 or base_phrase_end_prob + phrase_end_prob >= 1.0:
                base_phrase = BasePhrase(None, None, FeatureDict(), RelTagList(), NETagList(), DiscourseRelationTag())
                base_phrase.morphemes = morphemes_buff
                morphemes_buff = []
                base_phrases_buff.append(base_phrase)
            # even if phrase_end_prob is high, if base_phrase_end_prob is not high enough, do not create chunk here
            if phrase_end_prob >= 0.5 and base_phrase_end_prob + phrase_end_prob >= 1.0:
                phrase = Phrase(None, None, FeatureDict())
                phrase.base_phrases = base_phrases_buff
                base_phrases_buff = []
                phrases_buff.append(phrase)

        # clear buffers
        if morphemes_buff:
            base_phrase = BasePhrase(None, None, FeatureDict(), RelTagList(), NETagList(), DiscourseRelationTag())
            base_phrase.morphemes = morphemes_buff
            base_phrases_buff.append(base_phrase)
        if base_phrases_buff:
            phrase = Phrase(None, None, FeatureDict())
            phrase.base_phrases = base_phrases_buff
            phrases_buff.append(phrase)

        sentence = Sentence()
        sentence.sid = "1"
        sentence.misc_comment = f"jula:{jula.__version__}"
        sentence.phrases = phrases_buff
        # TODO: support document with multiple sentences
        return Document.from_sentences([sentence])

    @staticmethod
    def _add_base_phrase_features(document: Document, base_phrase_feature_preds: list[list[int]]) -> None:
        for base_phrase in document.base_phrases:
            for feature, pred in zip(BASE_PHRASE_FEATURES, base_phrase_feature_preds[base_phrase.head.global_index]):
                if pred == 1:
                    k, *vs = feature.split(":")
                    base_phrase.features[k] = ":".join(vs) or True

    @staticmethod
    def _add_named_entities(document: Document, ne_tag_preds: list[int]) -> None:
        for sentence in document.sentences:
            morphemes = sentence.morphemes
            category = ""
            morphemes_buff = []
            for morpheme, ne_tag_pred in zip(morphemes, ne_tag_preds):
                ne_tag = NE_TAGS[ne_tag_pred]
                if ne_tag.startswith("B-"):
                    category = ne_tag[2:]
                    morphemes_buff.append(morpheme)
                elif ne_tag.startswith("I-") and ne_tag[2:] == category:
                    morphemes_buff.append(morpheme)
                else:
                    if morphemes_buff:
                        named_entity = NamedEntity(category=NamedEntityCategory(category), morphemes=morphemes_buff)
                        sentence.named_entities.append(named_entity)
                    category = ""
                    morphemes_buff = []

    @staticmethod
    def _resolve_dependency(base_phrase: BasePhrase, dependency_manager: DependencyManager) -> None:
        src = base_phrase.index
        num_base_phrases = len(base_phrase.sentence.base_phrases)
        for dst in range(src + 1, num_base_phrases):
            dependency_manager.add_edge(src, dst)
            if dependency_manager.has_cycle():
                dependency_manager.remove_edge(src, dst)
            else:
                base_phrase.parent_index = dst
                base_phrase.dep_type = DepType.DEPENDENCY
                return

        for dst in range(src - 1, -1, -1):
            dependency_manager.add_edge(src, dst)
            if dependency_manager.has_cycle():
                dependency_manager.remove_edge(src, dst)
            else:
                base_phrase.parent_index = dst
                base_phrase.dep_type = DepType.DEPENDENCY
                return

        raise RuntimeError("couldn't resolve dependency")

    def _add_dependency(
        self,
        document: Document,
        dependency_preds: list[list[int]],
        dependency_type_preds: list[list[int]],
        special_to_index: dict[str, int],
    ) -> None:
        for sentence in document.sentences:
            base_phrases = sentence.base_phrases
            morpheme_global_index2base_phrase_index = {
                morpheme.global_index: base_phrase.index
                for base_phrase in base_phrases
                for morpheme in base_phrase.morphemes
            }
            morpheme_global_index2base_phrase_index[special_to_index["[ROOT]"]] = -1
            dependency_manager = DependencyManager()
            for base_phrase in base_phrases:
                for parent_morpheme_global_index, dependency_type_id in zip(
                    dependency_preds[base_phrase.head.global_index],
                    dependency_type_preds[base_phrase.head.global_index],
                ):
                    parent_index = morpheme_global_index2base_phrase_index[parent_morpheme_global_index]
                    dependency_manager.add_edge(base_phrase.index, parent_index)
                    if dependency_manager.has_cycle() or (parent_index == -1 and dependency_manager.root):
                        dependency_manager.remove_edge(base_phrase.index, parent_index)
                    else:
                        base_phrase.parent_index = parent_index
                        base_phrase.dep_type = INDEX2DEPENDENCY_TYPE[dependency_type_id]
                        break
                else:
                    if base_phrase == base_phrases[-1] and not dependency_manager.root:
                        base_phrase.parent_index = -1
                        base_phrase.dep_type = DepType.DEPENDENCY
                    else:
                        self._resolve_dependency(base_phrase, dependency_manager)

                if base_phrase.parent_index == -1:
                    base_phrase.phrase.parent_index = -1
                    base_phrase.phrase.dep_type = DepType.DEPENDENCY
                    dependency_manager.root = True
                # base_phrase.phrase.parent_index is None and
                elif base_phrase.phrase != base_phrases[base_phrase.parent_index].phrase:
                    base_phrase.phrase.parent_index = base_phrases[base_phrase.parent_index].phrase.index
                    base_phrase.phrase.dep_type = base_phrase.dep_type

    def _add_cohesion(
        self,
        document: Document,
        cohesion_preds: list[list[int]],
        task_to_rel_types: dict[CohesionTask, list[str]],
        exophora_referents: list[ExophoraReferent],
        index_to_special: dict[int, str],
        task_to_extractors: dict[CohesionTask, Extractor],
    ) -> None:
        all_rel_types = [t for ts in task_to_rel_types.values() for t in ts]
        for base_phrase in document.base_phrases:
            base_phrase.rels = RelTagList()
            rel_tags = self._to_rels(
                [preds[base_phrase.head.global_index] for preds in cohesion_preds],
                document.morphemes,
                all_rel_types,
                exophora_referents,
                index_to_special,
            )
            for task, rel_types in task_to_rel_types.items():
                extractor = task_to_extractors[task]
                if extractor.is_target(base_phrase):
                    base_phrase.rels += [rel for rel in rel_tags if rel.type in rel_types]

    @staticmethod
    def _add_discourse(document: Document, discourse_preds: list[list[int]]) -> None:
        if document.need_clause_tag:
            logger.warning("failed to output clause boundaries")
            return
        for modifier in document.clauses:
            modifier_morpheme_index = modifier.end.morphemes[0].global_index
            preds = []
            for head in document.clauses:
                head_sid = head.sentence.sid
                head_morpheme_index = head.end.morphemes[0].global_index
                head_base_phrase_index = head.end.index
                pred = INDEX2DISCOURSE_RELATION[discourse_preds[modifier_morpheme_index][head_morpheme_index]]
                if pred != "談話関係なし":
                    preds.append(f"{head_sid}/{head_base_phrase_index}/{pred}")
            if preds:
                modifier.end.features["談話関係"] = ";".join(preds)

    @staticmethod
    def _to_rels(
        prediction: list[int],  # (rel)
        morphemes: list[Morpheme],
        rel_types: list[str],
        exophora_referents: list[ExophoraReferent],
        index_to_special: dict[int, str],
    ) -> RelTagList:
        rel_tags = RelTagList()
        assert len(rel_types) == len(prediction)
        for relation, morpheme_index in zip(rel_types, prediction):
            if morpheme_index < 0:
                continue  # non-target phrase
            if 0 <= morpheme_index < len(morphemes):
                # endophora
                prediction_bp: BasePhrase = morphemes[morpheme_index].base_phrase
                rel_tags.append(
                    RelTag(
                        type=relation,
                        target=prediction_bp.head.text,
                        sid=prediction_bp.sentence.sid,
                        base_phrase_index=prediction_bp.index,
                        mode=None,
                    )
                )
            elif special_token := index_to_special.get(morpheme_index):
                # exophora
                if special_token in [str(e) for e in exophora_referents]:  # exclude [NULL], [NA], and [ROOT]
                    rel_tags.append(
                        RelTag(
                            type=relation,
                            target=special_token,
                            sid=None,
                            base_phrase_index=None,
                            mode=None,
                        )
                    )
            else:
                raise ValueError(f"invalid morpheme index: {morpheme_index} in {morphemes[0].document.doc_id}")

        return rel_tags

    def write_on_batch_end(
        self,
        trainer: pl.Trainer,
        pl_module: pl.LightningModule,
        prediction: Any,
        batch_indices: Optional[Sequence[int]],
        batch: Any,
        batch_idx: int,
        dataloader_idx: int,
    ) -> None:
        pass<|MERGE_RESOLUTION|>--- conflicted
+++ resolved
@@ -46,11 +46,8 @@
     def __init__(
         self,
         output_dir: str,
-<<<<<<< HEAD
+        reading_resource_path: str,
         ebase2bases_path: str,
-=======
-        reading_resource_path: str,
->>>>>>> b9b2a07a
         pred_filename: str = "predict",
         use_stdout: bool = False,
     ) -> None:
