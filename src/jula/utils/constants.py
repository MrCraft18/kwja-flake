--- conflicted
+++ resolved
@@ -13,16 +13,11 @@
 TOKEN2TYPO_OPN: dict[str, str] = {v: k for k, v in TYPO_OPN2TOKEN.items()}
 TYPO_DUMMY_TOKEN = "<dummy>"
 
-<<<<<<< HEAD
-SEG_TYPES = ("B", "I")
-INDEX2SEG_TYPE = {index: seg_type for index, seg_type in enumerate(SEG_TYPES)}
-=======
 SEG_TYPES = (
     "B",
     "I",
 )
 INDEX2SEG_TYPE: dict[int, str] = {index: seg_type for index, seg_type in enumerate(SEG_TYPES)}
->>>>>>> f820c195
 
 WORD_NORM_TYPES = ("K", "D", "V", "S", "P", "E")
 INDEX2WORD_NORM_TYPE = {index: word_norm_type for index, word_norm_type in enumerate(WORD_NORM_TYPES)}
@@ -920,11 +915,8 @@
     "節-区切",
     *SUB_BASE_PHRASE_FEATURES,
 )
-<<<<<<< HEAD
-=======
 IGNORE_VALUE_FEATURE_PAT = re.compile(r"節-(前向き)?機能疑?")
 IGNORE_INDEX = -100
->>>>>>> f820c195
 
 
 DEPENDENCY_TYPE2INDEX: dict[DepType, int] = {
