--- conflicted
+++ resolved
@@ -36,13 +36,9 @@
 
 def test_init():
     with tempfile.TemporaryDirectory() as tmp_dir:
-<<<<<<< HEAD
         ebase2bases_path = make_ebase2bases()
-        _ = WordModuleWriter(tmp_dir, ebase2bases_path)
+        _ = WordModuleWriter(tmp_dir, str(reading_resource_path), ebase2bases_path)
         os.unlink(ebase2bases_path)
-=======
-        _ = WordModuleWriter(tmp_dir, str(reading_resource_path))
->>>>>>> b9b2a07a
 
 
 class MockTrainer:
@@ -168,12 +164,8 @@
     pred_filename = "test"
     with tempfile.TemporaryDirectory() as tmp_dir:
         # max_seq_length = 4 (今日, は, 晴れ, だ) + 7 (著者, 読者, 不特定:人, 不特定:物, [NULL], [NA], [ROOT])
-<<<<<<< HEAD
         ebase2bases_path = make_ebase2bases()
-        writer = WordModuleWriter(tmp_dir, ebase2bases_path, pred_filename=pred_filename)
-=======
-        writer = WordModuleWriter(tmp_dir, str(reading_resource_path), pred_filename=pred_filename)
->>>>>>> b9b2a07a
+        writer = WordModuleWriter(tmp_dir, str(reading_resource_path), ebase2bases_path, pred_filename=pred_filename)
         exophora_referents = ["著者", "読者", "不特定:人", "不特定:物"]
         special_tokens = exophora_referents + ["[NULL]", "[NA]", "[ROOT]"]
         dataset = WordInferenceDataset(
