import json
import textwrap
from pathlib import Path

from omegaconf import ListConfig
from rhoknp import Document
from rhoknp.props import DepType
from transformers.utils import PaddingStrategy

from jula.datamodule.datasets.word_dataset import WordDataset, WordExampleSet
from jula.datamodule.examples import (
    BasePhraseFeatureExample,
    CohesionExample,
    CohesionTask,
    DependencyExample,
    DiscourseExample,
<<<<<<< HEAD
    ReadingExample,
    Task,
=======
>>>>>>> f47b31e0
    WordFeatureExample,
)
from jula.datamodule.extractors import PasAnnotation
from jula.utils.constants import (
    BASE_PHRASE_FEATURES,
    CONJFORM_TYPES,
    CONJTYPE_TYPES,
    DEPENDENCY_TYPE2INDEX,
    DISCOURSE_RELATIONS,
    IGNORE_INDEX,
    POS_TYPES,
    SUBPOS_TYPES,
    WORD_FEATURES,
)

here = Path(__file__).absolute().parent
path = here.joinpath("knp_files")
data_dir = here.parent.parent / "data"

reading_resource_path = here / "reading_files"

exophora_referents = ["著者", "読者", "不特定:人", "不特定:物"]
special_tokens = exophora_referents + ["[NULL]", "[NA]", "[ROOT]"]
<<<<<<< HEAD
word_dataset_kwargs = {
    "cases": ListConfig(["ガ", "ヲ", "ニ", "ガ２"]),
    "bar_rels": ListConfig(["ノ"]),
    "exophora_referents": ListConfig(exophora_referents),
    "cohesion_tasks": ListConfig(["pas_analysis", "bridging", "coreference"]),
    "special_tokens": ListConfig(special_tokens),
    "restrict_cohesion_target": True,
    "tokenizer_kwargs": {"additional_special_tokens": special_tokens},
    "reading_resource_path": reading_resource_path,
}
=======
word_dataset_kwargs = dict(
    pas_cases=ListConfig(["ガ", "ヲ", "ニ", "ガ２"]),
    bar_rels=ListConfig(["ノ"]),
    exophora_referents=ListConfig(exophora_referents),
    cohesion_tasks=ListConfig(["pas_analysis", "bridging", "coreference"]),
    special_tokens=ListConfig(special_tokens),
    restrict_cohesion_target=True,
    tokenizer_kwargs={"additional_special_tokens": special_tokens},
    document_split_stride=1,
)
>>>>>>> f47b31e0


def test_init():
    _ = WordDataset(str(path), **word_dataset_kwargs)


def test_getitem():
    max_seq_length = 512
    dataset = WordDataset(str(path), max_seq_length=max_seq_length, **word_dataset_kwargs)
    for i in range(len(dataset)):
        document = dataset.documents[i]
        item = dataset[i]
        assert isinstance(item, dict)
        assert "example_ids" in item
        assert "input_ids" in item
        assert "attention_mask" in item
        assert "subword_map" in item
        assert "reading_ids" in item
        assert "mrph_types" in item
        assert "word_features" in item
        assert "base_phrase_features" in item
        assert "dependencies" in item
        assert "intra_mask" in item
        assert "dependency_types" in item
        assert "discourse_relations" in item
        assert "cohesion_target" in item
        assert "cohesion_mask" in item
        assert item["example_ids"] == i
        assert item["input_ids"].shape == (max_seq_length,)
        assert item["attention_mask"].shape == (max_seq_length,)
        assert item["subword_map"].shape == (max_seq_length, max_seq_length)
        assert (item["subword_map"].sum(dim=1) != 0).sum() == len(document.morphemes) + dataset.num_special_tokens
        assert item["reading_ids"].shape == (max_seq_length,)
        assert item["mrph_types"].shape == (max_seq_length, 4)
        assert item["word_features"].shape == (max_seq_length, len(WORD_FEATURES))
        assert item["base_phrase_features"].shape == (max_seq_length, len(BASE_PHRASE_FEATURES))
        assert item["dependencies"].shape == (max_seq_length,)
        assert item["intra_mask"].shape == (max_seq_length, max_seq_length)
        assert item["dependency_types"].shape == (max_seq_length,)
        assert item["cohesion_target"].shape == (6, max_seq_length, max_seq_length)
        assert item["cohesion_mask"].shape == (6, max_seq_length, max_seq_length)
        assert item["discourse_relations"].shape == (max_seq_length, max_seq_length)


def test_encode():
    max_seq_length = 512
    dataset = WordDataset(str(path), max_seq_length=max_seq_length, **word_dataset_kwargs)
    document = Document.from_knp(
        textwrap.dedent(
            """\
            # S-ID:000-1 KNP:5.0-2ad4f6df
            * 1D <BGH:風/かぜ><文頭><ガ><助詞><体言><一文字漢字><係:ガ格><区切:0-0><格要素><連用要素><正規化代表表記:風/かぜ><主辞代表表記:風/かぜ>
            + 1D <BGH:風/かぜ><文頭><ガ><助詞><体言><一文字漢字><係:ガ格><区切:0-0><格要素><連用要素><名詞項候補><先行詞候補><正規化代表表記:風/かぜ><主辞代表表記:風/かぜ><解析格:ガ>
            風 かぜ 風 名詞 6 普通名詞 1 * 0 * 0 "代表表記:風/かぜ カテゴリ:抽象物 漢字読み:訓" <代表表記:風/かぜ><カテゴリ:抽象物><漢字読み:訓><正規化代表表記:風/かぜ><漢字><かな漢字><名詞相当語><文頭><自立><内容語><タグ単位始><文節始><文節主辞>
            が が が 助詞 9 格助詞 1 * 0 * 0 NIL <かな漢字><ひらがな><付属>
            * -1D <BGH:吹く/ふく><文末><補文ト><句点><用言:動><レベル:C><区切:5-5><ID:（文末）><係:文末><提題受:30><主節><格要素><連用要素><動態述語><正規化代表表記:吹く/ふく><主辞代表表記:吹く/ふく>
            + -1D <BGH:吹く/ふく><文末><補文ト><句点><用言:動><レベル:C><区切:5-5><ID:（文末）><係:文末><提題受:30><主節><格要素><連用要素><動態述語><正規化代表表記:吹く/ふく><主辞代表表記:吹く/ふく><用言代表表記:吹く/ふく><節-区切><節-主辞><時制:非過去><主題格:一人称優位><格関係0:ガ:風><格解析結果:吹く/ふく:動1:ガ/C/風/0/0/000-1;ニ/U/-/-/-/-;ト/U/-/-/-/-;デ/U/-/-/-/-;カラ/U/-/-/-/-;時間/U/-/-/-/-><標準用言代表表記:吹く/ふく><談話関係:000-2/2/条件(順方向)>
            吹く ふく 吹く 動詞 2 * 0 子音動詞カ行 2 基本形 2 "代表表記:吹く/ふく 補文ト" <代表表記:吹く/ふく><補文ト><正規化代表表記:吹く/ふく><かな漢字><活用語><表現文末><自立><内容語><タグ単位始><文節始><文節主辞><用言表記先頭><用言表記末尾><用言意味表記末尾>
            。 。 。 特殊 1 句点 1 * 0 * 0 NIL <英記号><記号><文末><付属>
            EOS
            # S-ID:000-2 KNP:5.0-2ad4f6df
            * 2D <BGH:すると/すると><文頭><接続詞><修飾><係:連用><区切:0-4><連用要素><連用節><正規化代表表記:すると/すると><主辞代表表記:すると/すると>
            + 2D <BGH:すると/すると><文頭><接続詞><修飾><係:連用><区切:0-4><連用要素><連用節><節-前向き機能-条件:すると><正規化代表表記:すると/すると><主辞代表表記:すると/すると><解析格:修飾>
            すると すると すると 接続詞 10 * 0 * 0 * 0 "代表表記:すると/すると" <代表表記:すると/すると><正規化代表表記:すると/すると><かな漢字><ひらがな><文頭><自立><内容語><タグ単位始><文節始><文節主辞>
            * 2D <ガ><助詞><体言><係:ガ格><区切:0-0><格要素><連用要素><正規化代表表記:桶屋/桶屋><主辞代表表記:桶屋/桶屋>
            + 2D <ガ><助詞><体言><係:ガ格><区切:0-0><格要素><連用要素><名詞項候補><先行詞候補><正規化代表表記:桶屋/桶屋><主辞代表表記:桶屋/桶屋><Wikipediaリダイレクト:桶><解析格:ガ>
            桶屋 桶屋 桶屋 名詞 6 普通名詞 1 * 0 * 0 "自動獲得:Wikipedia 読み不明 Wikipediaリダイレクト:桶 疑似代表表記 代表表記:桶屋/桶屋" <自動獲得:Wikipedia><読み不明><Wikipediaリダイレクト:桶><疑似代表表記><代表表記:桶屋/桶屋><正規化代表表記:桶屋/桶屋><漢字><かな漢字><名詞相当語><自立><内容語><タグ単位始><文節始><文節主辞><用言表記先頭><用言表記末尾><用言意味表記末尾>
            が が が 助詞 9 格助詞 1 * 0 * 0 NIL <かな漢字><ひらがな><付属>
            * -1D <BGH:儲かる/もうかる><文末><句点><用言:動><レベル:C><区切:5-5><ID:（文末）><係:文末><提題受:30><主節><格要素><連用要素><動態述語><正規化代表表記:儲かる/もうかる><主辞代表表記:儲かる/もうかる>
            + -1D <BGH:儲かる/もうかる><文末><句点><用言:動><レベル:C><区切:5-5><ID:（文末）><係:文末><提題受:30><主節><格要素><連用要素><動態述語><正規化代表表記:儲かる/もうかる><主辞代表表記:儲かる/もうかる><用言代表表記:儲かる/もうかる><節-区切><節-主辞><時制:非過去><主題格:一人称優位><格関係0:修飾:すると><格関係1:ガ:桶屋><格解析結果:儲かる/もうかる:動2:ガ/C/桶屋/1/0/000-2;修飾/C/すると/0/0/000-2><標準用言代表表記:儲かる/もうかる>
            儲かる もうかる 儲かる 動詞 2 * 0 子音動詞ラ行 10 基本形 2 "代表表記:儲かる/もうかる ドメイン:ビジネス 自他動詞:他:儲ける/もうける" <代表表記:儲かる/もうかる><ドメイン:ビジネス><自他動詞:他:儲ける/もうける><正規化代表表記:儲かる/もうかる><かな漢字><活用語><表現文末><自立><内容語><タグ単位始><文節始><文節主辞><用言表記先頭><用言表記末尾><用言意味表記末尾>
            。 。 。 特殊 1 句点 1 * 0 * 0 NIL <英記号><記号><文末><付属>
            EOS
            """
        )
    )
    words = [morpheme.text for morpheme in document.morphemes]
    text = " ".join(words)
    encoding = dataset.tokenizer(
        words,
        is_split_into_words=True,
        padding=PaddingStrategy.MAX_LENGTH,
        truncation=False,
        max_length=dataset.max_seq_length - dataset.num_special_tokens,
    ).encodings[0]
    reading_example = ReadingExample()
    reading_example.load(document, dataset.reading_aligner)
    word_feature_example = WordFeatureExample()
    word_feature_example.load(document)
    base_phrase_feature_example = BasePhraseFeatureExample()
    base_phrase_feature_example.load(document)
    cohesion_example = CohesionExample()
    cohesion_example.load(document, dataset.cohesion_tasks, dataset.extractors)
    dependency_example = DependencyExample()
    dependency_example.load(document)
    discourse_example = DiscourseExample()
    discourse_example.load(document)
    example = WordExampleSet(
        example_id=0,
        doc_id="",
        text=text,
        encoding=encoding,
        reading_example=reading_example,
        word_feature_example=word_feature_example,
        base_phrase_feature_example=base_phrase_feature_example,
        dependency_example=dependency_example,
        cohesion_example=cohesion_example,
        discourse_example=discourse_example,
    )
    encoding = dataset.encode(example)

    reading_ids = [IGNORE_INDEX for _ in range(max_seq_length)]
    # reading_ids[0]: CLS
    reading_ids[1] = dataset.reading2id["かぜ"]  # 風
    reading_ids[2] = dataset.reading2id["[ID]"]  # が
    reading_ids[3] = dataset.reading2id["ふく"]  # 吹く
    reading_ids[4] = dataset.reading2id["[ID]"]  # 。
    reading_ids[5] = dataset.reading2id["[ID]"]  # する
    reading_ids[6] = dataset.reading2id["[ID]"]  # と
    reading_ids[7] = dataset.reading2id["[ID]"]  # _
    reading_ids[8] = dataset.reading2id["おけ"]  # 桶
    reading_ids[9] = dataset.reading2id["や"]  # 屋
    reading_ids[10] = dataset.reading2id["[ID]"]  # が
    reading_ids[11] = dataset.reading2id["[ID]"]  # _
    reading_ids[12] = dataset.reading2id["もう"]  # 儲
    reading_ids[13] = dataset.reading2id["[ID]"]  # か
    reading_ids[14] = dataset.reading2id["[ID]"]  # る
    reading_ids[15] = dataset.reading2id["[ID]"]  # 。

    mrph_types = [[IGNORE_INDEX] * 4 for _ in range(max_seq_length)]
    # 0: 風
    mrph_types[0][0] = POS_TYPES.index("名詞")
    mrph_types[0][1] = SUBPOS_TYPES.index("普通名詞")
    mrph_types[0][2] = CONJTYPE_TYPES.index("*")
    mrph_types[0][3] = CONJFORM_TYPES.index("*")
    # 1: が
    mrph_types[1][0] = POS_TYPES.index("助詞")
    mrph_types[1][1] = SUBPOS_TYPES.index("格助詞")
    mrph_types[1][2] = CONJTYPE_TYPES.index("*")
    mrph_types[1][3] = CONJFORM_TYPES.index("*")
    # 2: 吹く
    mrph_types[2][0] = POS_TYPES.index("動詞")
    mrph_types[2][1] = SUBPOS_TYPES.index("*")
    mrph_types[2][2] = CONJTYPE_TYPES.index("子音動詞カ行")
    mrph_types[2][3] = CONJFORM_TYPES.index("基本形")
    # 3: 。
    mrph_types[3][0] = POS_TYPES.index("特殊")
    mrph_types[3][1] = SUBPOS_TYPES.index("句点")
    mrph_types[3][2] = CONJTYPE_TYPES.index("*")
    mrph_types[3][3] = CONJFORM_TYPES.index("*")
    # 4: すると
    mrph_types[4][0] = POS_TYPES.index("接続詞")
    mrph_types[4][1] = SUBPOS_TYPES.index("*")
    mrph_types[4][2] = CONJTYPE_TYPES.index("*")
    mrph_types[4][3] = CONJFORM_TYPES.index("*")
    # 5: 桶屋
    mrph_types[5][0] = POS_TYPES.index("名詞")
    mrph_types[5][1] = SUBPOS_TYPES.index("普通名詞")
    mrph_types[5][2] = CONJTYPE_TYPES.index("*")
    mrph_types[5][3] = CONJFORM_TYPES.index("*")
    # 6: が
    mrph_types[6][0] = POS_TYPES.index("助詞")
    mrph_types[6][1] = SUBPOS_TYPES.index("格助詞")
    mrph_types[6][2] = CONJTYPE_TYPES.index("*")
    mrph_types[6][3] = CONJFORM_TYPES.index("*")
    # 7: 儲かる
    mrph_types[7][0] = POS_TYPES.index("動詞")
    mrph_types[7][1] = SUBPOS_TYPES.index("*")
    mrph_types[7][2] = CONJTYPE_TYPES.index("子音動詞ラ行")
    mrph_types[7][3] = CONJFORM_TYPES.index("基本形")
    # 8: 。
    mrph_types[8][0] = POS_TYPES.index("特殊")
    mrph_types[8][1] = SUBPOS_TYPES.index("句点")
    mrph_types[8][2] = CONJTYPE_TYPES.index("*")
    mrph_types[8][3] = CONJFORM_TYPES.index("*")
    assert encoding["mrph_types"].tolist() == mrph_types

    word_features = [[0] * len(WORD_FEATURES) for _ in range(max_seq_length)]
    # 0: 風
    word_features[0][WORD_FEATURES.index("基本句-主辞")] = 1
    # 1: が
    word_features[1][WORD_FEATURES.index("基本句-区切")] = 1
    word_features[1][WORD_FEATURES.index("文節-区切")] = 1
    # 2: 吹く
    word_features[2][WORD_FEATURES.index("基本句-主辞")] = 1
    word_features[2][WORD_FEATURES.index("用言表記先頭")] = 1
    word_features[2][WORD_FEATURES.index("用言表記末尾")] = 1
    # 3: 。
    word_features[3][WORD_FEATURES.index("基本句-区切")] = 1
    word_features[3][WORD_FEATURES.index("文節-区切")] = 1
    # 4: すると
    word_features[4][WORD_FEATURES.index("基本句-主辞")] = 1
    word_features[4][WORD_FEATURES.index("基本句-区切")] = 1
    word_features[4][WORD_FEATURES.index("文節-区切")] = 1
    # 5: 桶屋
    word_features[5][WORD_FEATURES.index("基本句-主辞")] = 1
    # 6: が
    word_features[6][WORD_FEATURES.index("基本句-区切")] = 1
    word_features[6][WORD_FEATURES.index("文節-区切")] = 1
    # 7: 儲かる
    word_features[7][WORD_FEATURES.index("基本句-主辞")] = 1
    word_features[2][WORD_FEATURES.index("用言表記先頭")] = 1
    word_features[2][WORD_FEATURES.index("用言表記末尾")] = 1
    # 8: 。
    word_features[8][WORD_FEATURES.index("基本句-区切")] = 1
    word_features[8][WORD_FEATURES.index("文節-区切")] = 1

    base_phrase_head_indices = {base_phrase.head.global_index for base_phrase in document.base_phrases}
    base_phrase_features = [
        [0] * len(BASE_PHRASE_FEATURES)
        if morpheme_global_index in base_phrase_head_indices
        else [IGNORE_INDEX] * len(BASE_PHRASE_FEATURES)
        for morpheme_global_index in range(max_seq_length)
    ]
    # 0: 風
    base_phrase_features[0][BASE_PHRASE_FEATURES.index("体言")] = 1
    # 2: 吹く
    base_phrase_features[2][BASE_PHRASE_FEATURES.index("用言:動")] = 1
    base_phrase_features[2][BASE_PHRASE_FEATURES.index("節-区切")] = 1
    base_phrase_features[2][BASE_PHRASE_FEATURES.index("節-主辞")] = 1
    base_phrase_features[2][BASE_PHRASE_FEATURES.index("時制:非過去")] = 1
    base_phrase_features[2][BASE_PHRASE_FEATURES.index("レベル:C")] = 1
    base_phrase_features[2][BASE_PHRASE_FEATURES.index("動態述語")] = 1
    # 4: すると
    base_phrase_features[4][BASE_PHRASE_FEATURES.index("修飾")] = 1
    base_phrase_features[4][BASE_PHRASE_FEATURES.index("節-前向き機能-条件")] = 1
    # 5: 桶屋
    base_phrase_features[5][BASE_PHRASE_FEATURES.index("体言")] = 1
    # 7: 儲かる
    base_phrase_features[7][BASE_PHRASE_FEATURES.index("用言:動")] = 1
    base_phrase_features[7][BASE_PHRASE_FEATURES.index("節-区切")] = 1
    base_phrase_features[7][BASE_PHRASE_FEATURES.index("節-主辞")] = 1
    base_phrase_features[7][BASE_PHRASE_FEATURES.index("時制:非過去")] = 1
    base_phrase_features[7][BASE_PHRASE_FEATURES.index("レベル:C")] = 1
    base_phrase_features[7][BASE_PHRASE_FEATURES.index("動態述語")] = 1
    assert encoding["base_phrase_features"].tolist() == base_phrase_features

    dependencies = [IGNORE_INDEX for _ in range(max_seq_length)]
    # 0: 風 -> 2: 吹く
    dependencies[0] = 2
    # 1: が -> 0: 風
    dependencies[1] = 0
    # 2: 吹く -> ROOT
    dependencies[2] = max_seq_length - 1
    # 3: 。 -> 2: 吹く
    dependencies[3] = 2
    # 4: すると -> 7: 儲かる
    dependencies[4] = 7
    # 5: 桶屋 -> 7: 儲かる
    dependencies[5] = 7
    # 6: が -> 5: 桶屋
    dependencies[6] = 5
    # 7: 儲かる -> ROOT
    dependencies[7] = max_seq_length - 1
    # 8: 。 -> 7: 儲かる
    dependencies[8] = 7
    assert encoding["dependencies"].tolist() == dependencies

    dependency_types = [IGNORE_INDEX for _ in range(max_seq_length)]
    # 0: 風 -> 2: 吹く
    dependency_types[0] = DEPENDENCY_TYPE2INDEX[DepType.DEPENDENCY]
    # 1: が -> 0: 風
    dependency_types[1] = DEPENDENCY_TYPE2INDEX[DepType.DEPENDENCY]
    # 2: 吹く -> ROOT ("D"として扱う)
    dependency_types[2] = DEPENDENCY_TYPE2INDEX[DepType.DEPENDENCY]
    # 3: 。 -> 2: 吹く
    dependency_types[3] = DEPENDENCY_TYPE2INDEX[DepType.DEPENDENCY]
    # 4: すると -> 7: 儲かる
    dependency_types[4] = DEPENDENCY_TYPE2INDEX[DepType.DEPENDENCY]
    # 5: 桶屋 -> 7: 儲かる
    dependency_types[5] = DEPENDENCY_TYPE2INDEX[DepType.DEPENDENCY]
    # 6: が -> 5: 桶屋
    dependency_types[6] = DEPENDENCY_TYPE2INDEX[DepType.DEPENDENCY]
    # 7: 儲かる -> ROOT ("D"として扱う)
    dependency_types[7] = DEPENDENCY_TYPE2INDEX[DepType.DEPENDENCY]
    # 8: 。 -> 7: 儲かる
    dependency_types[8] = DEPENDENCY_TYPE2INDEX[DepType.DEPENDENCY]
    assert encoding["dependency_types"].tolist() == dependency_types

    discourse_relations = [[IGNORE_INDEX] * max_seq_length for _ in range(max_seq_length)]
    discourse_relations[2][2] = DISCOURSE_RELATIONS.index("談話関係なし")
    discourse_relations[2][7] = DISCOURSE_RELATIONS.index("条件")
    discourse_relations[7][2] = DISCOURSE_RELATIONS.index("談話関係なし")
    discourse_relations[7][7] = DISCOURSE_RELATIONS.index("談話関係なし")
    assert encoding["discourse_relations"].tolist() == discourse_relations


def test_pas():
    max_seq_length = 512
    dataset = WordDataset(str(data_dir / "knp"), max_seq_length=max_seq_length, **word_dataset_kwargs)
    example = [e for e in dataset.examples if e.doc_id == "w201106-0000060560"][0].cohesion_example
    example_expected = json.loads((data_dir / "expected/example/0.json").read_text())
    mrphs_exp = example_expected["mrphs"]
    annotation: PasAnnotation = example.annotations[CohesionTask.PAS_ANALYSIS]
    phrases = example.phrases[CohesionTask.PAS_ANALYSIS]
    mrphs = example.mrphs[CohesionTask.PAS_ANALYSIS]

    assert len(mrphs) == len(mrphs_exp)
    for phrase in phrases:
        arguments: dict[str, list[str]] = annotation.arguments_set[phrase.dtid]
        for case in dataset.pas_cases:
            arg_strings = [arg[:-2] if arg[-2:] in ("%C", "%N", "%O") else arg for arg in arguments[case]]
            arg_strings = [(s if s in dataset.special_to_index else str(phrases[int(s)].dmid)) for s in arg_strings]
            assert set(arg_strings) == set(mrphs_exp[phrase.dmid]["arguments"][case])
        for dmid in phrase.dmids:
            mrph = mrphs[dmid]
            mrph_exp = mrphs_exp[dmid]
            assert mrph.surf == mrph_exp["surf"]
            if mrph.is_target or example.mrphs[CohesionTask.BRIDGING][dmid].is_target:
                candidates = set(phrases[i].dmid for i in phrase.candidates)
                bar_phrases = example.phrases[CohesionTask.BRIDGING]
                candidates |= set(bar_phrases[i].dmid for i in bar_phrases[phrase.dtid].candidates)
                assert candidates == set(mrph_exp["arg_candidates"])<|MERGE_RESOLUTION|>--- conflicted
+++ resolved
@@ -14,11 +14,7 @@
     CohesionTask,
     DependencyExample,
     DiscourseExample,
-<<<<<<< HEAD
     ReadingExample,
-    Task,
-=======
->>>>>>> f47b31e0
     WordFeatureExample,
 )
 from jula.datamodule.extractors import PasAnnotation
@@ -42,18 +38,6 @@
 
 exophora_referents = ["著者", "読者", "不特定:人", "不特定:物"]
 special_tokens = exophora_referents + ["[NULL]", "[NA]", "[ROOT]"]
-<<<<<<< HEAD
-word_dataset_kwargs = {
-    "cases": ListConfig(["ガ", "ヲ", "ニ", "ガ２"]),
-    "bar_rels": ListConfig(["ノ"]),
-    "exophora_referents": ListConfig(exophora_referents),
-    "cohesion_tasks": ListConfig(["pas_analysis", "bridging", "coreference"]),
-    "special_tokens": ListConfig(special_tokens),
-    "restrict_cohesion_target": True,
-    "tokenizer_kwargs": {"additional_special_tokens": special_tokens},
-    "reading_resource_path": reading_resource_path,
-}
-=======
 word_dataset_kwargs = dict(
     pas_cases=ListConfig(["ガ", "ヲ", "ニ", "ガ２"]),
     bar_rels=ListConfig(["ノ"]),
@@ -62,9 +46,9 @@
     special_tokens=ListConfig(special_tokens),
     restrict_cohesion_target=True,
     tokenizer_kwargs={"additional_special_tokens": special_tokens},
+    reading_resource_path=str(reading_resource_path),
     document_split_stride=1,
 )
->>>>>>> f47b31e0
 
 
 def test_init():
