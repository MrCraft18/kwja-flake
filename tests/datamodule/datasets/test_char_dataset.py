--- conflicted
+++ resolved
@@ -83,15 +83,7 @@
     )
     encoding = dataset.encode(document)
 
-<<<<<<< HEAD
-    assert len(list(filter(lambda x: x == 0, encoding["charnorm_labels"]))) == 16
-
-    ene_ids = [
-        [ENE_TYPE_BIES.index("PAD")] * max_seq_length for _ in range(max_ene_num)
-    ]
-=======
     ene_ids = [[ENE_TYPE_BIES.index("PAD")] * max_seq_length for _ in range(max_ene_num)]
->>>>>>> fc88d284
     # 0: 大学
     ene_ids[0][1] = ENE_TYPE_BIES.index("B-0")
     ene_ids[0][2] = ENE_TYPE_BIES.index("E-0")
@@ -107,4 +99,6 @@
     # 6: に
     # 7: 達した
     # 8: 。
-    assert encoding["ene_ids"].tolist() == ene_ids+    assert encoding["ene_ids"].tolist() == ene_ids
+
+    assert len(list(filter(lambda x: x == 0, encoding["charnorm_labels"]))) == 16