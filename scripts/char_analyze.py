import hydra
import pytorch_lightning as pl
from dotenv import load_dotenv
from omegaconf import DictConfig
from pytorch_lightning.callbacks import Callback
from torch.utils.data import DataLoader

from jula.cli.utils import suppress_debug_info
from jula.datamodule.datasets.raw_text_dataset import RawTextDataset
from jula.models.char_module import CharModule

suppress_debug_info()


@hydra.main(version_base=None, config_path="../configs", config_name="word_segmenter")
def main(cfg: DictConfig):
    load_dotenv()
    if isinstance(cfg.devices, str):
        try:
            cfg.devices = [int(x) for x in cfg.devices.split(",")]
        except ValueError:
            cfg.devices = None

    callbacks: list[Callback] = []
    for k, v in cfg.get("callbacks", {}).items():
        if k == "prediction_writer":
            callbacks.append(hydra.utils.instantiate(v, use_stdout=True))

    trainer: pl.Trainer = hydra.utils.instantiate(
        cfg.trainer,
        logger=None,
        enable_progress_bar=False,
        callbacks=callbacks,
        devices=cfg.devices,
    )

<<<<<<< HEAD
    if cfg.config_name in cfg.module.char:
        model = CharModule.load_from_checkpoint(
            checkpoint_path=cfg.checkpoint_path, hparams=cfg
        )
=======
    model: Union[TypoModule, CharModule, WordModule]
    # add config name if you want
    if cfg.config_name in cfg.module.typo:
        model = TypoModule.load_from_checkpoint(checkpoint_path=cfg.checkpoint_path, hparams=cfg)
    elif cfg.config_name in cfg.module.char:
        model = CharModule.load_from_checkpoint(checkpoint_path=cfg.checkpoint_path, hparams=cfg)
    elif cfg.config_name in cfg.module.word:
        model = WordModule.load_from_checkpoint(checkpoint_path=cfg.checkpoint_path, hparams=cfg)
>>>>>>> daea7701
    else:
        raise ValueError("invalid config name")

    inp = input()

    # TODO: Use hydra for configuration
    dataset = RawTextDataset(
        [sent for sent in inp.split("\n") if sent],
        model_name_or_path=cfg.datamodule.model_name_or_path,
        max_seq_length=cfg.datamodule.max_seq_length,
        tokenizer_kwargs=cfg.datamodule.tokenizer_kwargs,
    )
    dataloader = DataLoader(
        dataset,
        batch_size=cfg.batch_size,
        shuffle=False,
        pin_memory=True,
    )
    trainer.predict(model=model, dataloaders=dataloader)


if __name__ == "__main__":
    main()<|MERGE_RESOLUTION|>--- conflicted
+++ resolved
@@ -34,21 +34,8 @@
         devices=cfg.devices,
     )
 
-<<<<<<< HEAD
     if cfg.config_name in cfg.module.char:
-        model = CharModule.load_from_checkpoint(
-            checkpoint_path=cfg.checkpoint_path, hparams=cfg
-        )
-=======
-    model: Union[TypoModule, CharModule, WordModule]
-    # add config name if you want
-    if cfg.config_name in cfg.module.typo:
-        model = TypoModule.load_from_checkpoint(checkpoint_path=cfg.checkpoint_path, hparams=cfg)
-    elif cfg.config_name in cfg.module.char:
         model = CharModule.load_from_checkpoint(checkpoint_path=cfg.checkpoint_path, hparams=cfg)
-    elif cfg.config_name in cfg.module.word:
-        model = WordModule.load_from_checkpoint(checkpoint_path=cfg.checkpoint_path, hparams=cfg)
->>>>>>> daea7701
     else:
         raise ValueError("invalid config name")
 
